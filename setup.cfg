# copied from https://github.com/adrienverge/yamllint/
[bdist_wheel]
universal = 1

[flake8]
import-order-style = pep8
application-import-names = pyeit
ignore = E203, E266, E501, W503
max-line-length = 99
max-complexity = 18
select = B,C,E,F,W,T4,B950
exclude =  .git, .eggs, __pycache__, tests/, docs/, build/, dist/

[metadata]
keywords =
  eit

url = https://github.com/eitcom/pyeit
classifiers =
  Development Status :: 5 - Production/Stable
  Intended Audience :: Developers
  License :: OSI Approved :: BSD License
  Programming Language :: Python :: 3
  Programming Language :: Python :: 3.9
  Programming Language :: Python :: 3.10
  Programming Language :: Python :: 3.11
  Topic :: Software Development
  Topic :: Software Development :: Libraries :: Python Modules

project_urls =
  Download = https://pypi.org/project/pyeit/#files
  Source Code = https://github.com/eitcom/pyeit

[options]
zip_safe = False
packages = find:

python_requires = >=3.9

include_package_data = True
install_requires =
  numpy
  scipy
  pandas
  matplotlib
  shapely
  trimesh
  imageio
<<<<<<< HEAD
=======
  allantools
>>>>>>> 75f850ce

test_suite = tests
tests_require =
    {tests_require}

[options.extras_require]
test =
    pytest
    pytest-cov
    tox
    imageio
    black
    flake8
    
[options.packages.find]
exclude =
  tests
  tests.*

[options.package_data]
pyeit = py.typed, _version.txt, *.pyi

[coverage:run]
relative_files = True
<|MERGE_RESOLUTION|>--- conflicted
+++ resolved
@@ -46,10 +46,7 @@
   shapely
   trimesh
   imageio
-<<<<<<< HEAD
-=======
   allantools
->>>>>>> 75f850ce
 
 test_suite = tests
 tests_require =
