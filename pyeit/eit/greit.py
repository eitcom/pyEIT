--- conflicted
+++ resolved
@@ -80,13 +80,9 @@
         """ generate R using distribution method. """
         lamb, p = self.params["lamb"], self.params["p"]
 
-<<<<<<< HEAD
-        f = self.fwd.solve_eit(self.ex_mat, step=self.step, perm=self.perm)
-=======
         f = self.fwd.solve_eit(
             self.ex_mat, step=self.step, perm=self.perm, parser=self.parser
         )
->>>>>>> f2ef74f3
         jac = f.jac
         # E[yy^T], it is more efficient to use left pinv than right pinv
         j_j_w = np.dot(jac, jac.T)
