--- conflicted
+++ resolved
@@ -279,7 +279,6 @@
     v: NDArray
         (N-1)*2 arrays of subtract_row pairs
     """
-<<<<<<< HEAD
     if parser == 'mit_utron':
         diff = [[m, ex_line] for m in range(n_el) if m != ex_line]
         diff_pairs = np.array(diff)
@@ -301,24 +300,6 @@
 
         diff_pairs = np.array(v)
 
-=======
-    # local node
-    drv_a = ex_line[0]
-    drv_b = ex_line[1]
-    i0 = drv_a if parser in ("fmmu", "rotate_meas") else 0
-
-    # build differential pairs
-    v = []
-    for a in range(i0, i0 + n_el):
-        m = a % n_el
-        n = (m + step) % n_el
-        # if any of the electrodes is the stimulation electrodes
-        if not (m == drv_a or m == drv_b or n == drv_a or n == drv_b):
-            # the order of m, n matters
-            v.append([n, m])
-
-    diff_pairs = np.array(v)
->>>>>>> f2ef74f3
     return diff_pairs
 
 
